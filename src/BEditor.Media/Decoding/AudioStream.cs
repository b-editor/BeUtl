﻿using System;
using System.IO;

using BEditor.Media.Audio;
using BEditor.Media.Common.Internal;
using BEditor.Media.Decoding.Internal;
using BEditor.Media.PCM;

using FFmpeg.AutoGen;

namespace BEditor.Media.Decoding
{
    /// <summary>
    /// Represents an audio stream in the <see cref="MediaFile"/>.
    /// </summary>
    public unsafe class AudioStream : MediaStream
    {
        private readonly SwrContext* _swrContext;

        /// <summary>
        /// Initializes a new instance of the <see cref="AudioStream"/> class.
        /// </summary>
        /// <param name="stream">The audio stream.</param>
        /// <param name="options">The decoder settings.</param>
        internal AudioStream(Decoder stream, MediaOptions options) : base(stream, options)
        {
            _swrContext = ffmpeg.swr_alloc_set_opts(
                null,
                Info.ChannelLayout,
                (AVSampleFormat)SampleFormat.SingleP,
                Info.SampleRate,
                Info.ChannelLayout,
                (AVSampleFormat)Info.SampleFormat,
                Info.SampleRate,
                0,
                null);

            ffmpeg.swr_init(_swrContext);
        }

        /// <summary>
        /// Gets informations about this stream.
        /// </summary>
        public new AudioStreamInfo Info => (AudioStreamInfo)base.Info;

        /// <summary>
        /// Reads the next frame from the audio stream.
        /// </summary>
        /// <returns>The decoded audio data.</returns>
        public new AudioData GetNextFrame()
        {
            var frame = (AudioFrame)base.GetNextFrame();

            var converted = AudioFrame.Create(
                frame.SampleRate,
                frame.NumChannels,
                frame.NumSamples,
                frame.ChannelLayout,
                SampleFormat.SingleP,
                frame.DecodingTimestamp,
                frame.PresentationTimestamp);

            ffmpeg.swr_convert_frame(_swrContext, converted.Pointer, frame.Pointer);

            return new AudioData(converted);
        }

        /// <summary>
        /// Reads the next frame from the audio stream.
        /// A <see langword="false"/> return value indicates that reached end of stream.
        /// The method throws exception if another error has occurred.
        /// </summary>
        /// <param name="data">The decoded audio data.</param>
        /// <returns><see langword="false"/> if reached end of the stream.</returns>
        public bool TryGetNextFrame(out AudioData data)
        {
            try
            {
                data = GetNextFrame();
                return true;
            }
            catch (EndOfStreamException)
            {
                data = default;
                return false;
            }
        }

        /// <summary>
        /// Reads the video frame found at the specified timestamp.
        /// </summary>
        /// <param name="time">The frame timestamp.</param>
        /// <returns>The decoded video frame.</returns>
        public new AudioData GetFrame(TimeSpan time)
        {
            var frame = (AudioFrame)base.GetFrame(time);
<<<<<<< HEAD

            var converted = AudioFrame.Create(
                frame.SampleRate,
                frame.NumChannels,
                frame.NumSamples,
                frame.ChannelLayout,
                SampleFormat.SingleP,
                frame.DecodingTimestamp,
                frame.PresentationTimestamp);

            ffmpeg.swr_convert_frame(_swrContext, converted.Pointer, frame.Pointer);

            return new AudioData(converted);
        }

        /// <summary>
        /// Reads the video frames found with the specified length from the specified timestamp.
        /// </summary>
        /// <param name="time">The frame timestamp.</param>
        /// <param name="length">The frame length.</param>
        /// <returns>The decoded video frame.</returns>
        public Sound<StereoPCMFloat> GetFrame(TimeSpan time, int length)
        {
            var sound = new Sound<StereoPCMFloat>(Info.SampleRate, length);
            var first = GetFrame(time);
            // デコードしたサンプル数
            var decoded = first.NumSamples;
            for (uint c = 0; c < Info.NumChannels; c++)
            {
                sound.SetChannelData((int)c, first.GetChannelData(c));
            }

            while (decoded <= length)
            {
                var data = GetNextFrame();

                for (uint c = 0; c < Info.NumChannels; c++)
                {
                    sound.SetChannelData(decoded, (int)c, data.GetChannelData(c));
                }

                decoded += data.NumSamples;
            }

            return sound;
=======
            return new AudioData(frame);
>>>>>>> 20c24b85
        }

        /// <summary>
        /// Reads the audio data found at the specified timestamp.
        /// A <see langword="false"/> return value indicates that reached end of stream.
        /// The method throws exception if another error has occurred.
        /// </summary>
        /// <param name="time">The frame timestamp.</param>
        /// <param name="data">The decoded audio data.</param>
        /// <returns><see langword="false"/> if reached end of the stream.</returns>
        public bool TryGetFrame(TimeSpan time, out AudioData data)
        {
            try
            {
                data = GetFrame(time);
                return true;
            }
            catch (EndOfStreamException)
            {
                data = default;
                return false;
            }
        }

        /// <inheritdoc/>
        public override void Dispose()
        {
#pragma warning disable RCS1176
            fixed (SwrContext** ptr = &_swrContext)
            {
                ffmpeg.swr_free(ptr);
            }

            base.Dispose();
            GC.SuppressFinalize(this);
#pragma warning restore RCS1176
        }
    }
}<|MERGE_RESOLUTION|>--- conflicted
+++ resolved
@@ -93,56 +93,8 @@
         /// <returns>The decoded video frame.</returns>
         public new AudioData GetFrame(TimeSpan time)
         {
-            var frame = (AudioFrame)base.GetFrame(time);
-<<<<<<< HEAD
-
-            var converted = AudioFrame.Create(
-                frame.SampleRate,
-                frame.NumChannels,
-                frame.NumSamples,
-                frame.ChannelLayout,
-                SampleFormat.SingleP,
-                frame.DecodingTimestamp,
-                frame.PresentationTimestamp);
-
-            ffmpeg.swr_convert_frame(_swrContext, converted.Pointer, frame.Pointer);
-
-            return new AudioData(converted);
-        }
-
-        /// <summary>
-        /// Reads the video frames found with the specified length from the specified timestamp.
-        /// </summary>
-        /// <param name="time">The frame timestamp.</param>
-        /// <param name="length">The frame length.</param>
-        /// <returns>The decoded video frame.</returns>
-        public Sound<StereoPCMFloat> GetFrame(TimeSpan time, int length)
-        {
-            var sound = new Sound<StereoPCMFloat>(Info.SampleRate, length);
-            var first = GetFrame(time);
-            // デコードしたサンプル数
-            var decoded = first.NumSamples;
-            for (uint c = 0; c < Info.NumChannels; c++)
-            {
-                sound.SetChannelData((int)c, first.GetChannelData(c));
-            }
-
-            while (decoded <= length)
-            {
-                var data = GetNextFrame();
-
-                for (uint c = 0; c < Info.NumChannels; c++)
-                {
-                    sound.SetChannelData(decoded, (int)c, data.GetChannelData(c));
-                }
-
-                decoded += data.NumSamples;
-            }
-
-            return sound;
-=======
+            var frame = (AudioFrame)base.GetFrame(time) ;
             return new AudioData(frame);
->>>>>>> 20c24b85
         }
 
         /// <summary>
