﻿using System;
using System.Collections.Generic;
using System.Collections.ObjectModel;
using System.ComponentModel;
using System.ComponentModel.DataAnnotations;
using System.Diagnostics.CodeAnalysis;
using System.Diagnostics.Contracts;
using System.Diagnostics.CodeAnalysis;
using System.Globalization;
using System.IO;
using System.Linq;
using System.Runtime.Serialization;
using System.Text.RegularExpressions;
using System.Threading.Tasks;

using BEditor.Core.Command;
using BEditor.Core.Data.Primitive.Objects;
using BEditor.Core.Properties;
using BEditor.Core.Service;
using BEditor.Media;

namespace BEditor.Core.Data
{
    /// <summary>
    /// Represents a data of a clip to be placed in the timeline.
    /// </summary>
    [DataContract]
    public class ClipData : ComponentObject, ICloneable, IParent<EffectElement>, IChild<Scene>, IHasName, IHasId, IFormattable, IElementObject
    {
        #region Fields
        private static readonly PropertyChangedEventArgs _StartArgs = new(nameof(Start));
        private static readonly PropertyChangedEventArgs _EndArgs = new(nameof(End));
        private static readonly PropertyChangedEventArgs _LayerArgs = new(nameof(Layer));
        private static readonly PropertyChangedEventArgs _TextArgs = new(nameof(LabelText));
        private string? _Name;
        private Frame _Start;
        private Frame _End;
        private int _Layer;
        private string _LabelText = "";
        #endregion


        #region Contructor

        /// <summary>
        /// <see cref="ClipData"/> Initialize a new instance of the class.
        /// </summary>
        public ClipData(int id, ObservableCollection<EffectElement> effects, Frame start, Frame end, Type type, int layer, Scene scene)
        {
            Id = id;
            _Start = start;
            _End = end;
            Type = type;
            _Layer = layer;
            Parent = scene;
            Effect = effects;
            LabelText = Name;
        }

        #endregion


        #region Properties

        /// <summary>
        /// Get the ID for this <see cref="ClipData"/>
        /// </summary>
        [DataMember(Order = 0)]
        public int Id { get; private set; }

        /// <summary>
        /// Get the name of this <see cref="ClipData"/>.
        /// </summary>
        public string Name => _Name ??= $"{Type.Name}{Id}";

        /// <summary>
        /// Get the type of this <see cref="ClipData"/>.
        /// </summary>
        [DataMember(Name = "Type", Order = 1)]
        public string ClipType
        {
            get => Type.FullName!;
            private set => Type = Type.GetType(value)!;
        }

        /// <summary>
        /// Get the type of this <see cref="ClipData"/>.
        /// </summary>
        public Type Type { get; private set; }

        /// <summary>
        /// Get or set the start frame for this <see cref="ClipData"/>.
        /// </summary>
        [DataMember(Order = 2)]
        public Frame Start
        {
            get => _Start;
            set => SetValue(value, ref _Start, _StartArgs);
        }

        /// <summary>
        /// Get or set the end frame for this <see cref="ClipData"/>.
        /// </summary>
        [DataMember(Order = 3)]
        public Frame End
        {
            get => _End;
            set => SetValue(value, ref _End, _EndArgs);
        }

        /// <summary>
        /// Get the length of this <see cref="ClipData"/>.
        /// </summary>
        public Frame Length => End - Start;

        /// <summary>
        /// Get or set the layer where this <see cref="ClipData"/> will be placed.
        /// </summary>
        [DataMember(Order = 4)]
        public int Layer
        {
            get => _Layer;
            set
            {
                if (value == 0) return;
                SetValue(value, ref _Layer, _LayerArgs);
            }
        }

        /// <summary>
        /// Gets or sets the character displayed in this <see cref="ClipData"/>.
        /// </summary>
        [DataMember(Name = "Text", Order = 5)]
        public string LabelText
        {
            get => _LabelText;
            set => SetValue(value, ref _LabelText, _TextArgs);
        }

        /// <inheritdoc/>
        public Scene Parent { get; internal set; }

        /// <summary>
        /// Get the effects included in this <see cref="ClipData"/>.
        /// </summary>
        [DataMember(Name = "Effects", Order = 6)]
        public ObservableCollection<EffectElement> Effect { get; private set; }

        /// <inheritdoc/>
        public IEnumerable<EffectElement> Children => Effect;

        /// <inheritdoc/>
        public bool IsLoaded { get; private set; }

        #endregion


        #region Methods

        /// <summary>
        /// Render this clip.
        /// </summary>
        /// <exception cref="RenderingException">Faileds to rendering.</exception>
        public void Render(ClipRenderArgs args)
        {
            try
            {
                var loadargs = new EffectRenderArgs(args.Frame, args.Type);

                if (Effect[0] is ObjectElement obj)
                {
                    if (!obj.IsEnabled) return;

                    obj.Render(loadargs);
                }
            }
            catch (Exception e)
            {
                throw new RenderingException("Faileds to rendering.", e);
            }
        }
        /// <summary>
        /// Prepare this clip for rendering.
        /// </summary>
        /// <exception cref="RenderingException">Faileds to rendering.</exception>
        public void PreviewRender(ClipRenderArgs args)
        {
            try
            {
                var enableEffects = Effect.Where(x => x.IsEnabled);
                var loadargs = new EffectRenderArgs(args.Frame, args.Type);

                foreach (var item in enableEffects)
                {
                    item.PreviewRender(loadargs);
                }
            }
            catch(Exception e)
            {
                throw new RenderingException("Faileds to rendering.", e);
            }
        }

        internal void MoveFrame(Frame f)
        {
            Start += f;
            End += f;
        }
        internal void MoveTo(Frame start)
        {
            var length = Length;
            Start = start;
            End = length + start;
        }

        /// <inheritdoc/>
        object ICloneable.Clone() => Clone();
        /// <inheritdoc cref="ICloneable.Clone"/>
        public ClipData Clone()
        {
            var clip = this.DeepClone()!;

            clip.Parent = Parent;
            clip.Load();

            return clip;
        }

        /// <inheritdoc cref="IFormattable.ToString(string?, IFormatProvider?)"/>
        public string ToString(string? format)
            => ToString(format, CultureInfo.CurrentCulture);
        /// <inheritdoc/>
        public string ToString(string? format, IFormatProvider? formatProvider)
        {
            if (string.IsNullOrEmpty(format)) format = "#";

            return format switch
            {
                "#" => $"{Parent.Name}.{Name}",
                _ => throw new FormatException(string.Format("The {0} format string is not supported.", format))
            };
        }

        /// <inheritdoc/>
        public void Load()
        {
            if (IsLoaded) return;

            foreach (var effect in Effect)
            {
                effect.Parent = this;
                effect.Load();
            }

            IsLoaded = true;
        }
        /// <inheritdoc/>
        public void Unload()
        {
            if (!IsLoaded) return;

            foreach (var effect in Effect)
            {
                effect.Unload();
            }

            IsLoaded = false;
        }
        /// <summary>
        /// Create a command to add an effect to this clip
        /// </summary>
        /// <param name="effect"><see cref="EffectElement"/> to be added.</param>
        /// <returns>Created <see cref="IRecordCommand"/>.</returns>
        /// <exception cref="ArgumentNullException"><paramref name="effect"/> is <see langword="null"/>.</exception>
        [Pure]
        public IRecordCommand AddEffect(EffectElement effect)
        {
            if (effect is null) throw new ArgumentNullException(nameof(effect));

<<<<<<< HEAD
        public static ClipData? FromFullName(string name, Project? project)
        {
            if (project is null) return null;

            var reg = new Regex(@"^([\da-zA-Z亜-熙ぁ-んァ-ヶ]+)\.([\da-zA-Z]+)\z");

            if (reg.IsMatch(name))
            {
                var match = reg.Match(name);

                var scene = project.Find(match.Groups[1].Value);
                var clip = scene?.Find(match.Groups[2].Value);

                return clip;
            }

            return null;
        }

        #endregion

=======
            return new EffectElement.AddCommand(effect, this);
        }
        /// <summary>
        /// Create a command to remove an effect to this clip
        /// </summary>
        /// <param name="effect"><see cref="EffectElement"/> to be removed.</param>
        /// <returns>Created <see cref="IRecordCommand"/>.</returns>
        /// <exception cref="ArgumentNullException"><paramref name="effect"/> is <see langword="null"/>.</exception>
        [Pure]
        public IRecordCommand RemoveEffect(EffectElement effect)
        {
            if (effect is null) throw new ArgumentNullException(nameof(effect));
>>>>>>> a115a347

            return new EffectElement.RemoveCommand(effect, this);
        }
        /// <summary>
        /// Create a command to move this clip frames and layers.
        /// </summary>
        /// <param name="toFrame">Frame to be moved</param>
        /// <param name="toLayer">Layer to be moved.</param>
        /// <returns>Created <see cref="IRecordCommand"/>.</returns>
        /// <exception cref="ArgumentOutOfRangeException"><paramref name="toFrame"/> or <paramref name="toLayer"/> is less than 0.</exception>
        [Pure]
        public IRecordCommand MoveFrameLayer(Frame toFrame, int toLayer)
            => new MoveCommand(this, toFrame, toLayer);
        /// <summary>
        /// Create a command to move this clip frames and layers.
        /// </summary>
        /// <param name="to">Frame to be moved.</param>
        /// <param name="from">Frame to be moved from.</param>
        /// <param name="tolayer">Layer to be moved.</param>
        /// <param name="fromlayer">Layer to be moved from.</param>
        /// <returns>Created <see cref="IRecordCommand"/>.</returns>
        /// <exception cref="ArgumentOutOfRangeException"><paramref name="to"/>, <paramref name="from"/>, <paramref name="tolayer"/>, <paramref name="fromlayer"/> is less than 0.</exception>
        [Pure]
        public IRecordCommand MoveFrameLayer(Frame to, Frame from, int tolayer, int fromlayer)
            => new MoveCommand(this, to, from, tolayer, fromlayer);
        /// <summary>
        /// Create a command to change the length of this clip.
        /// </summary>
        /// <param name="start">New start frame for this <see cref="ClipData"/>.</param>
        /// <param name="end">New end frame for this <see cref="ClipData"/>.</param>
        /// <returns>Created <see cref="IRecordCommand"/>.</returns>
        /// <exception cref="ArgumentOutOfRangeException"><paramref name="start"/> or <paramref name="end"/> is less than 0.</exception>
        [Pure]
        public IRecordCommand ChangeLength(Frame start, Frame end)
            => new LengthChangeCommand(this, start, end);
        /// <summary>
        /// Create a command to split this clip at the specified frame.
        /// </summary>
        /// <returns>Created <see cref="IRecordCommand"/>.</returns>
        [Pure]
        public IRecordCommand Split(Frame frame)
            => new SplitCommand(this, frame);
        #endregion


        internal sealed class AddCommand : IRecordCommand
        {
            private readonly Scene Scene;
            public ClipData Clip;

            public AddCommand(Scene scene, Frame startFrame, int layer, ObjectMetadata metadata)
            {
                Scene = scene ?? throw new ArgumentNullException(nameof(scene));
                if (Frame.Zero > startFrame) throw new ArgumentOutOfRangeException(nameof(startFrame));
                if (0 > layer) throw new ArgumentOutOfRangeException(nameof(layer));
                if (metadata is null) throw new ArgumentNullException(nameof(metadata));

                //新しいidを取得
                int idmax = scene.NewId;

                //描画情報
                var list = new ObservableCollection<EffectElement>
                {
                    metadata.CreateFunc()
                };

                //オブジェクトの情報
                Clip = new ClipData(idmax, list, startFrame, startFrame + 180, metadata.Type, layer, scene);
            }

            public string Name => CommandName.AddClip;

            public void Do()
            {
                Clip.Load();
                Scene.Add(Clip);
                Scene.SetCurrentClip(Clip);
            }
            public void Redo()
            {
                Do();
            }
            public void Undo()
            {
                Scene.Remove(Clip);
                Clip.Unload();

                //存在する場合
                if (Scene.SelectNames.Exists(x => x == Clip.Name))
                {
                    Scene.SelectItems.Remove(Clip);

                    if (Scene.SelectName == Clip.Name)
                    {
                        Scene.SelectItem = null;
                    }
                }
            }
        }
        internal sealed class RemoveCommand : IRecordCommand
        {
            private readonly ClipData _Clip;

            public RemoveCommand(ClipData clip) => _Clip = clip ?? throw new ArgumentNullException(nameof(clip));

            public string Name => CommandName.RemoveClip;

            public void Do()
            {
                if (!_Clip.Parent.Remove(_Clip))
                {
                    //Message.Snackbar("削除できませんでした");
                }
                else
                {
                    _Clip.Unload();
                    //存在する場合
                    if (_Clip.Parent.SelectNames.Exists(x => x == _Clip.Name))
                    {
                        _Clip.Parent.SelectItems.Remove(_Clip);

                        if (_Clip.Parent.SelectName == _Clip.Name)
                        {
                            if (_Clip.Parent.SelectItems.Count == 0)
                            {
                                _Clip.Parent.SelectItem = null;
                            }
                            else
                            {
                                _Clip.Parent.SelectItem = _Clip.Parent.SelectItems[0];
                            }
                        }
                    }
                }
            }
            public void Redo() => Do();
            public void Undo()
            {
                _Clip.Load();
                _Clip.Parent.Add(_Clip);
            }
        }
        private sealed class MoveCommand : IRecordCommand
        {
            private readonly ClipData _Clip;
            private readonly Frame _ToFrame;
            private readonly Frame _FromFrame;
            private readonly int _ToLayer;
            private readonly int _FromLayer;
            private Scene Scene => _Clip.Parent;

            #region コンストラクタ
            public MoveCommand(ClipData clip, Frame toFrame, int toLayer)
            {
                _Clip = clip ?? throw new ArgumentNullException(nameof(clip));
                _ToFrame = (Frame.Zero > toFrame) ? throw new ArgumentOutOfRangeException(nameof(toFrame)) : toFrame;
                _FromFrame = clip.Start;
                _ToLayer = (0 > toLayer) ? throw new ArgumentOutOfRangeException(nameof(toLayer)) : toLayer;
                _FromLayer = clip.Layer;
            }
            public MoveCommand(ClipData clip, Frame to, Frame from, int tolayer, int fromlayer)
            {
                _Clip = clip ?? throw new ArgumentNullException(nameof(clip));
                _ToFrame = (Frame.Zero > to) ? throw new ArgumentOutOfRangeException(nameof(to)) : to;
                _FromFrame = (Frame.Zero > from) ? throw new ArgumentOutOfRangeException(nameof(from)) : from;
                _ToLayer = (0 > tolayer) ? throw new ArgumentOutOfRangeException(nameof(tolayer)) : tolayer;
                _FromLayer = (0 > fromlayer) ? throw new ArgumentOutOfRangeException(nameof(fromlayer)) : fromlayer;
            }
            #endregion

            public string Name => CommandName.MoveClip;

            public void Do()
            {
                _Clip.MoveTo(_ToFrame);

                _Clip.Layer = _ToLayer;


                if (_Clip.End > Scene.TotalFrame)
                {
                    Scene.TotalFrame = _Clip.End;
                }
            }
            public void Redo() => Do();
            public void Undo()
            {
                _Clip.MoveTo(_FromFrame);

                _Clip.Layer = _FromLayer;
            }
        }
        private sealed class LengthChangeCommand : IRecordCommand
        {
            private readonly ClipData _Clip;
            private readonly Frame _Start;
            private readonly Frame _End;
            private readonly Frame _OldStart;
            private readonly Frame _OldEnd;

            public LengthChangeCommand(ClipData clip, Frame start, Frame end)
            {
                _Clip = clip ?? throw new ArgumentNullException(nameof(clip));
                _Start = (Frame.Zero > start) ? throw new ArgumentOutOfRangeException(nameof(start)) : start;
                _End = (Frame.Zero > end) ? throw new ArgumentOutOfRangeException(nameof(end)) : end;
                _OldStart = clip.Start;
                _OldEnd = clip.End;
            }

            public string Name => CommandName.ChangeLength;

            public void Do()
            {
                _Clip.Start = _Start;
                _Clip.End = _End;
            }
            public void Redo() => Do();
            public void Undo()
            {
                _Clip.Start = _OldStart;
                _Clip.End = _OldEnd;
            }
        }
        private sealed class SplitCommand : IRecordCommand
        {
            public readonly ClipData Before;
            public readonly ClipData After;
            private readonly ClipData Source;
            private readonly Scene Scene;

            public SplitCommand(ClipData clip, Frame frame)
            {
                Source = clip;
                Scene = clip.Parent;
                Before = (ClipData)clip.Clone();
                After = (ClipData)clip.Clone();

                Before.End = frame;
                After.Start = frame;
            }

            public string Name => CommandName.SplitClip;

            public void Do()
            {
                After.Load();
                Before.Load();

                new RemoveCommand(Source).Do();
                After.Id = Scene.NewId;
                Scene.Add(After);
                Before.Id = Scene.NewId;
                Scene.Add(Before);
            }
            public void Redo()
            {
                Do();
            }
            public void Undo()
            {
                Before.Unload();
                After.Unload();
                Source.Load();

                Scene.Remove(Before);
                Scene.Remove(After);
                Scene.Add(Source);
            }
        }
    }

    /// <summary>
    /// Standard clip types.
    /// </summary>
    public static class ClipType
    {
        /// <summary>
        /// <see cref="Type"/> of <see cref="VideoFile"/> class.
        /// </summary>
        public static readonly Type Video = typeof(VideoFile);
        /// <summary>
        /// <see cref="Type"/> of <see cref="AudioObject"/> class.
        /// </summary>
        public static readonly Type Audio = typeof(AudioObject);
        /// <summary>
        /// <see cref="Type"/> of <see cref="ImageFile"/> class.
        /// </summary>
        public static readonly Type Image = typeof(ImageFile);
        /// <summary>
        /// <see cref="Type"/> of <see cref="Primitive.Objects.Text"/> class.
        /// </summary>
        public static readonly Type Text = typeof(Text);
        /// <summary>
        /// <see cref="Type"/> of <see cref="Primitive.Objects.Figure"/> class.
        /// </summary>
        public static readonly Type Figure = typeof(Figure);
        /// <summary>
        /// <see cref="Type"/> of <see cref="Primitive.Objects.Polygon"/> class.
        /// </summary>
        public static readonly Type Polygon = typeof(Polygon);
        /// <summary>
        /// <see cref="Type"/> of <see cref="Primitive.Objects.RoundRect"/> class.
        /// </summary>
        public static readonly Type RoundRect = typeof(RoundRect);
        /// <summary>
        /// <see cref="Type"/> of <see cref="CameraObject"/> class.
        /// </summary>
        public static readonly Type Camera = typeof(CameraObject);
        /// <summary>
        /// <see cref="Type"/> of <see cref="Primitive.Objects.GL3DObject"/> class.
        /// </summary>
        public static readonly Type GL3DObject = typeof(GL3DObject);
        /// <summary>
        /// <see cref="Type"/> of <see cref="SceneObject"/> class.
        /// </summary>
        public static readonly Type Scene = typeof(SceneObject);
        /// <summary>
        /// Metadata of <see cref="VideoFile"/> class.
        /// </summary>
        public static readonly ObjectMetadata VideoMetadata = new(Resources.Video, () => new VideoFile());
        /// <summary>
        /// Metadata of <see cref="AudioObject"/> class.
        /// </summary>
        public static readonly ObjectMetadata AudioMetadata = new(Resources.Audio, () => new AudioObject());
        /// <summary>
        /// Metadata of <see cref="ImageFile"/> class.
        /// </summary>
        public static readonly ObjectMetadata ImageMetadata = new(Resources.Image, () => new ImageFile());
        /// <summary>
        /// Metadata of <see cref="Primitive.Objects.Text"/> class.
        /// </summary>
        public static readonly ObjectMetadata TextMetadata = new(Resources.Text, () => new Text());
        /// <summary>
        /// Metadata of <see cref="Primitive.Objects.Figure"/> class.
        /// </summary>
        public static readonly ObjectMetadata FigureMetadata = new(Resources.Figure, () => new Figure());
        /// <summary>
        /// Metadata of <see cref="Primitive.Objects.Polygon"/> class.
        /// </summary>
        public static readonly ObjectMetadata PolygonMetadata = new("Polygon", () => new Polygon());
        /// <summary>
        /// Metadata of <see cref="Primitive.Objects.RoundRect"/> class.
        /// </summary>
        public static readonly ObjectMetadata RoundRectMetadata = new("RoundRect", () => new RoundRect());
        /// <summary>
        /// Metadata of <see cref="CameraObject"/> class.
        /// </summary>
        public static readonly ObjectMetadata CameraMetadata = new(Resources.Camera, () => new CameraObject());
        /// <summary>
        /// Metadata of <see cref="Primitive.Objects.GL3DObject"/> class.
        /// </summary>
        public static readonly ObjectMetadata GL3DObjectMetadata = new(Resources._3DObject, () => new GL3DObject());
        /// <summary>
        /// Metadata of <see cref="SceneObject"/> class.
        /// </summary>
        public static readonly ObjectMetadata SceneMetadata = new(Resources.Scene, () => new SceneObject());
    }
}<|MERGE_RESOLUTION|>--- conflicted
+++ resolved
@@ -267,6 +267,27 @@
             IsLoaded = false;
         }
         /// <summary>
+        /// Get the clip from its full name.
+        /// </summary>
+        public static ClipData? FromFullName(string name, Project? project)
+        {
+            if (project is null) return null;
+
+            var reg = new Regex(@"^([\da-zA-Z亜-熙ぁ-んァ-ヶ]+)\.([\da-zA-Z]+)\z");
+
+            if (reg.IsMatch(name))
+            {
+                var match = reg.Match(name);
+
+                var scene = project.Find(match.Groups[1].Value);
+                var clip = scene?.Find(match.Groups[2].Value);
+
+                return clip;
+            }
+
+            return null;
+        }
+        /// <summary>
         /// Create a command to add an effect to this clip
         /// </summary>
         /// <param name="effect"><see cref="EffectElement"/> to be added.</param>
@@ -277,42 +298,7 @@
         {
             if (effect is null) throw new ArgumentNullException(nameof(effect));
 
-<<<<<<< HEAD
-        public static ClipData? FromFullName(string name, Project? project)
-        {
-            if (project is null) return null;
-
-            var reg = new Regex(@"^([\da-zA-Z亜-熙ぁ-んァ-ヶ]+)\.([\da-zA-Z]+)\z");
-
-            if (reg.IsMatch(name))
-            {
-                var match = reg.Match(name);
-
-                var scene = project.Find(match.Groups[1].Value);
-                var clip = scene?.Find(match.Groups[2].Value);
-
-                return clip;
-            }
-
-            return null;
-        }
-
         #endregion
-
-=======
-            return new EffectElement.AddCommand(effect, this);
-        }
-        /// <summary>
-        /// Create a command to remove an effect to this clip
-        /// </summary>
-        /// <param name="effect"><see cref="EffectElement"/> to be removed.</param>
-        /// <returns>Created <see cref="IRecordCommand"/>.</returns>
-        /// <exception cref="ArgumentNullException"><paramref name="effect"/> is <see langword="null"/>.</exception>
-        [Pure]
-        public IRecordCommand RemoveEffect(EffectElement effect)
-        {
-            if (effect is null) throw new ArgumentNullException(nameof(effect));
->>>>>>> a115a347
 
             return new EffectElement.RemoveCommand(effect, this);
         }
