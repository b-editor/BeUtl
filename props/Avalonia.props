--- conflicted
+++ resolved
@@ -1,13 +1,8 @@
 <Project>
 
     <ItemGroup>
-<<<<<<< HEAD
-        <PackageReference Include="Avalonia" Version="0.10.9" />
+        <PackageReference Include="Avalonia" Version="0.10.10" />
         <PackageReference Include="Avalonia.Desktop" Version="0.10.10" />
-=======
-        <PackageReference Include="Avalonia" Version="0.10.10" />
-        <PackageReference Include="Avalonia.Desktop" Version="0.10.9" />
->>>>>>> 8fe545e0
         <PackageReference Include="Avalonia.Diagnostics" Version="0.10.9" />
         <PackageReference Include="FluentAvaloniaUI" Version="1.1.5" />
     </ItemGroup>
