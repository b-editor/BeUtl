﻿using System;
using System.Collections.Generic;
using System.IO;
using System.Runtime.Serialization.Json;
using System.Runtime.Serialization;
using System.Text;
using System.Threading.Tasks;

using BEditor.Core.Data.Primitive.Effects;
using BEditor.Core.Data.Primitive.Objects;
using BEditor.Core.Data.Property;
using BEditor.Core.Data.Property.PrimitiveGroup;
using BEditor.Core.Data;
using System.Collections.ObjectModel;
using System.Xml;
using System.Diagnostics;
using BEditor.Core.Data.Property.Easing;
using BEditor.Core.Data.Primitive;

namespace BEditor.Core
{
    /// <summary>
    /// Represents a class that uses the <see cref="DataContractJsonSerializer"/> to provide methods for serialization, cloning, etc.
    /// </summary>
    public static class Serialize
    {
        /// <summary>
        /// Reads and restores the contents of an object from a stream
        /// </summary>
        /// <param name="stream">Stream to load.</param>
        /// <param name="mode">This is the mode of serialization.</param>
        /// <returns>Returns the restored object on success, <see langword="null"/> otherwise.</returns>
        public static T? LoadFromStream<T>(Stream stream, SerializeMode mode = SerializeMode.Binary)
        {
            try
            {
                T? obj;
                stream.Position = 0;

                if (mode == SerializeMode.Binary)
                {
                    using var reader = XmlDictionaryReader.CreateBinaryReader(stream, new XmlDictionaryReaderQuotas());
                    var serializer = new DataContractSerializer(typeof(T), SerializeKnownTypes);
                    obj = (T?)serializer.ReadObject(reader);
                }
                else
                {
                    var serializer = new DataContractJsonSerializer(typeof(T), SerializeKnownTypes);
                    obj = (T?)serializer.ReadObject(stream);
                }

                return obj;
            }
            catch
            {
                Debug.Assert(false);
                return default;
            }
        }

        /// <summary>
        /// Reads and restores the contents of an object from a file.
        /// </summary>
        /// <param name="path">The name of the file to load.</param>
        /// <param name="mode">This is the mode of serialization.</param>
        /// <returns>Returns the restored object on success, <see langword="null"/> otherwise.</returns>
        public static T? LoadFromFile<T>(string path, SerializeMode mode = SerializeMode.Binary)
        {
            try
            {
                T? obj;

                using (FileStream file = new FileStream(path, FileMode.Open))
                {
                    if (mode == SerializeMode.Binary)
                    {
                        using var reader = XmlDictionaryReader.CreateBinaryReader(file, new XmlDictionaryReaderQuotas());
                        var serializer = new DataContractSerializer(typeof(T), SerializeKnownTypes);
                        obj = (T?)serializer.ReadObject(reader);
                    }
                    else
                    {
                        var serializer = new DataContractJsonSerializer(typeof(T), SerializeKnownTypes);
                        obj = (T?)serializer.ReadObject(file);
                    }
                }

                return obj;
            }
            catch
            {
                Debug.Assert(false);
                return default;
            }
        }

        /// <summary>
        /// Save the contents of an object to a stream.
        /// </summary>
        /// <param name="obj">The object to save.</param>
        /// <param name="stream">The stream to save to.</param>
        /// <param name="mode">This is the mode of serialization.</param>
        public static bool SaveToStream<T>(T obj, Stream stream, SerializeMode mode = SerializeMode.Binary)
        {
            try
            {
                stream.Position = 0;
             
                if (mode == SerializeMode.Binary)
                {
                    using var writer = XmlDictionaryWriter.CreateBinaryWriter(stream);

                    var serializer = new DataContractSerializer(typeof(T), SerializeKnownTypes);
                    serializer.WriteObject(writer, obj);
                }
                else
                {
                    using var writer = JsonReaderWriterFactory.CreateJsonWriter(stream, Encoding.UTF8, true, true, "  ");

                    var serializer = new DataContractJsonSerializer(typeof(T), SerializeKnownTypes);
                    serializer.WriteObject(writer, obj);
                }

                return true;
            }
            catch
            {
                Debug.Assert(false);
                return false;
            }
        }

        /// <summary>
        /// Saves the contents of an object to a file.
        /// </summary>
        /// <param name="obj">The object to save.</param>
        /// <param name="path">The name of the file to save to.</param>
        /// <param name="mode">This is the mode of serialization.</param>
        public static bool SaveToFile<T>(T obj, string path, SerializeMode mode = SerializeMode.Binary)
        {
            try
            {
                using var file = new FileStream(path, FileMode.Create);
                if (mode == SerializeMode.Binary)
                {
                    using var writer = XmlDictionaryWriter.CreateBinaryWriter(file);

                    var serializer = new DataContractSerializer(typeof(T), SerializeKnownTypes);
                    serializer.WriteObject(writer, obj);
                }
                else
                {
                    using var writer = JsonReaderWriterFactory.CreateJsonWriter(file, Encoding.UTF8, true, true, "  ");

                    var serializer = new DataContractJsonSerializer(typeof(T), SerializeKnownTypes);
                    serializer.WriteObject(writer, obj);
                }

                return true;
            }
            catch
            {
                Debug.Assert(false);
                return false;
            }
        }

        /// <summary>
        /// DeepClone using <see cref="DataContractSerializer"/>.
        /// </summary>
        public static T? DeepClone<T>(this T obj)
        {
            var serializer = new DataContractJsonSerializer(obj!.GetType(), SerializeKnownTypes);
            var ms = new MemoryStream();
            serializer.WriteObject(ms, obj);
            var json = Encoding.UTF8.GetString(ms.ToArray());

            // テキストからデシリアライズする
            byte[] bytes = Encoding.UTF8.GetBytes(json);
            var ms2 = new MemoryStream();
            ms2.Write(bytes, 0, bytes.Length);

            // デシリアライズを実行する
            ms2.Position = 0;
            var result = (T?)serializer.ReadObject(ms2);

            ms.Dispose();
            ms2.Dispose();

            return result;
        }

        /// <summary>
        /// Get the KnownType used by the <see cref="DataContractJsonSerializer"/>.
        /// </summary>
        public static readonly List<Type> SerializeKnownTypes = new List<Type>()
        {
            typeof(BasePropertyChanged),
            typeof(ComponentObject),

            typeof(Project),
            typeof(RootScene),
            typeof(Scene),

            typeof(ClipData),
            typeof(ImageObject),
            typeof(AudioObject),
            typeof(CameraObject),
            typeof(GL3DObject),
            typeof(ObjectElement),

            typeof(Angle),
            typeof(Blend),
            typeof(Coordinate),
            typeof(Zoom),
            typeof(Material),

            typeof(Figure),
            typeof(ImageFile),
            typeof(Text),
            typeof(VideoFile),
            typeof(SceneObject),

            typeof(Blur),
            typeof(Border),
            typeof(ColorKey),
            typeof(Dilate),
            typeof(EffectElement),
            typeof(Erode),
            typeof(ImageEffect),
            typeof(Monoc),
            typeof(Shadow),
            typeof(Clipping),
            typeof(AreaExpansion),
            typeof(LinearGradient),
            typeof(CircularGradient),
            typeof(Mask),
<<<<<<< HEAD
            typeof(PointLightDiffuse),
            typeof(ChromaKey),
=======
            typeof(ImageSplit),
            typeof(MultipleControls),
>>>>>>> 0462662b

            typeof(DepthTest),
            typeof(DirectionalLightSource),
            typeof(PointLightSource),
            typeof(SpotLight),

            typeof(CheckProperty),
            typeof(ColorProperty),
            typeof(DocumentProperty),
            typeof(EaseProperty),
            typeof(FileProperty),
            typeof(FontProperty),
            typeof(Group),
            typeof(PropertyElement),
            typeof(SelectorProperty),
            typeof(ExpandGroup),

            typeof(PrimitiveEasing),
            typeof(EasingFunc)
        };
    }

    /// <summary>
    /// Represents the mode of serialization.
    /// </summary>
    public enum SerializeMode
    {
        /// <summary>
        /// The binary.
        /// </summary>
        Binary,
        /// <summary>
        /// The json.
        /// </summary>
        Json
    }
}<|MERGE_RESOLUTION|>--- conflicted
+++ resolved
@@ -235,13 +235,10 @@
             typeof(LinearGradient),
             typeof(CircularGradient),
             typeof(Mask),
-<<<<<<< HEAD
             typeof(PointLightDiffuse),
             typeof(ChromaKey),
-=======
             typeof(ImageSplit),
             typeof(MultipleControls),
->>>>>>> 0462662b
 
             typeof(DepthTest),
             typeof(DirectionalLightSource),
