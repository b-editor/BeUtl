<Project>

    <ItemGroup>
<<<<<<< HEAD
        <PackageReference Include="Avalonia" Version="0.10.9" />
        <PackageReference Include="Avalonia.Desktop" Version="0.10.9" />
        <PackageReference Include="Avalonia.Diagnostics" Version="0.10.10" />
=======
        <PackageReference Include="Avalonia" Version="0.10.10" />
        <PackageReference Include="Avalonia.Desktop" Version="0.10.10" />
        <PackageReference Include="Avalonia.Diagnostics" Version="0.10.9" />
>>>>>>> bf2fbf99
        <PackageReference Include="FluentAvaloniaUI" Version="1.1.5" />
    </ItemGroup>

</Project><|MERGE_RESOLUTION|>--- conflicted
+++ resolved
@@ -1,15 +1,9 @@
 <Project>
 
     <ItemGroup>
-<<<<<<< HEAD
-        <PackageReference Include="Avalonia" Version="0.10.9" />
-        <PackageReference Include="Avalonia.Desktop" Version="0.10.9" />
-        <PackageReference Include="Avalonia.Diagnostics" Version="0.10.10" />
-=======
         <PackageReference Include="Avalonia" Version="0.10.10" />
         <PackageReference Include="Avalonia.Desktop" Version="0.10.10" />
-        <PackageReference Include="Avalonia.Diagnostics" Version="0.10.9" />
->>>>>>> bf2fbf99
+        <PackageReference Include="Avalonia.Diagnostics" Version="0.10.10" />
         <PackageReference Include="FluentAvaloniaUI" Version="1.1.5" />
     </ItemGroup>
 
