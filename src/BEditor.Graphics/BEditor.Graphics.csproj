﻿<Project Sdk="Microsoft.NET.Sdk">

  <PropertyGroup>
    <TargetFramework>net5.0</TargetFramework>
    <AllowUnsafeBlocks>true</AllowUnsafeBlocks>
    <!--<DocumentationFile>BEditor.Graphics.xml</DocumentationFile>-->
  </PropertyGroup>

  <Import Project="..\..\props\common.props" />

  <ItemGroup>
<<<<<<< HEAD
    <PackageReference Include="OpenTK.Graphics" Version="4.6.2" />
    <PackageReference Include="OpenTK.Windowing.GraphicsLibraryFramework" Version="4.6.3" />
=======
    <PackageReference Include="OpenTK.Graphics" Version="4.6.3" />
    <PackageReference Include="OpenTK.Windowing.GraphicsLibraryFramework" Version="4.6.2" />
>>>>>>> 778d51dc
  </ItemGroup>

  <ItemGroup>
    <ProjectReference Include="..\BEditor.Drawing\BEditor.Drawing.csproj" />
  </ItemGroup>

  <ItemGroup>
    <Compile Update="Properties\Resources.Designer.cs">
      <DesignTime>True</DesignTime>
      <AutoGen>True</AutoGen>
      <DependentUpon>Resources.resx</DependentUpon>
    </Compile>
  </ItemGroup>

  <ItemGroup>
    <EmbeddedResource Update="Properties\Resources.resx">
      <Generator>ResXFileCodeGenerator</Generator>
      <LastGenOutput>Resources.Designer.cs</LastGenOutput>
    </EmbeddedResource>
  </ItemGroup>

</Project><|MERGE_RESOLUTION|>--- conflicted
+++ resolved
@@ -9,13 +9,8 @@
   <Import Project="..\..\props\common.props" />
 
   <ItemGroup>
-<<<<<<< HEAD
-    <PackageReference Include="OpenTK.Graphics" Version="4.6.2" />
+    <PackageReference Include="OpenTK.Graphics" Version="4.6.3" />
     <PackageReference Include="OpenTK.Windowing.GraphicsLibraryFramework" Version="4.6.3" />
-=======
-    <PackageReference Include="OpenTK.Graphics" Version="4.6.3" />
-    <PackageReference Include="OpenTK.Windowing.GraphicsLibraryFramework" Version="4.6.2" />
->>>>>>> 778d51dc
   </ItemGroup>
 
   <ItemGroup>
