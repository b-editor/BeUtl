﻿using System;
using System.Collections.Generic;
using System.Collections.ObjectModel;
using System.Linq.Expressions;

using BEditor.Core.Data.Primitive.Effects;
using BEditor.Core.Properties;

namespace BEditor.Core.Data
{
#pragma warning disable CS1591
    public record EffectMetadata(string Name, Expression<Func<EffectElement>> Create)
    {
        private Func<EffectElement>? _Func;

        public EffectMetadata(string Name) : this(Name, () => new EffectElement.EmptyClass()) { }

        public Type Type => ((NewExpression)Create.Body).Type;
        public Func<EffectElement> CreateFunc => _Func ??= Create.Compile();
        public IEnumerable<EffectMetadata>? Children { get; set; }



        public static ObservableCollection<EffectMetadata> LoadedEffects { get; } = new()
        {
            new(Resources.Effects)
            {
                Children = new EffectMetadata[]
                {
                    new(Resources.Border, () => new Border()),
                    new(Resources.ColorKey, () => new ColorKey()),
                    new(Resources.DropShadow, () => new Shadow()),
                    new(Resources.Blur, () => new Blur()),
                    new(Resources.Monoc, () => new Monoc()),
                    new(Resources.Dilate, () => new Dilate()),
                    new(Resources.Erode, () => new Erode()),
                    new(Resources.Clipping, () => new Clipping()),
                    new(Resources.AreaExpansion, () => new AreaExpansion()),
                    new(Resources.LinearGradient, () => new LinearGradient()),
                    new(Resources.CircularGradient, () => new CircularGradient()),
                    new(Resources.Mask, () => new Mask()),
<<<<<<< HEAD
                    new(Resources.PointLightDiffuse, () => new PointLightDiffuse()),
                    new("Chrome key", () => new ChromaKey()),
=======
                    new(Resources.ImageSplit, () => new ImageSplit()),
                    new(Resources.MultipleImageControls, () => new MultipleControls()),
>>>>>>> 0462662b
                }
            },
            new(Resources.Camera)
            {
                Children = new EffectMetadata[]
                {
                    new(Resources.DepthTest, () => new DepthTest()),
                    new(Resources.DirectionalLightSource, () => new DirectionalLightSource()),
                    new(Resources.PointLightSource, () => new PointLightSource()),
                    new(Resources.SpotLight, () => new SpotLight()),
                }
            },
#if DEBUG
            new("TestEffect", () => new TestEffect()),
#endif
        };
    }
#pragma warning restore CS1591
}<|MERGE_RESOLUTION|>--- conflicted
+++ resolved
@@ -39,13 +39,10 @@
                     new(Resources.LinearGradient, () => new LinearGradient()),
                     new(Resources.CircularGradient, () => new CircularGradient()),
                     new(Resources.Mask, () => new Mask()),
-<<<<<<< HEAD
                     new(Resources.PointLightDiffuse, () => new PointLightDiffuse()),
                     new("Chrome key", () => new ChromaKey()),
-=======
                     new(Resources.ImageSplit, () => new ImageSplit()),
                     new(Resources.MultipleImageControls, () => new MultipleControls()),
->>>>>>> 0462662b
                 }
             },
             new(Resources.Camera)
